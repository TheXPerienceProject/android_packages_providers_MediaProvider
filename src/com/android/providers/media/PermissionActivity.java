/*
 * Copyright (C) 2018 The Android Open Source Project
 *
 * Licensed under the Apache License, Version 2.0 (the "License");
 * you may not use this file except in compliance with the License.
 * You may obtain a copy of the License at
 *
 *      http://www.apache.org/licenses/LICENSE-2.0
 *
 * Unless required by applicable law or agreed to in writing, software
 * distributed under the License is distributed on an "AS IS" BASIS,
 * WITHOUT WARRANTIES OR CONDITIONS OF ANY KIND, either express or implied.
 * See the License for the specific language governing permissions and
 * limitations under the License.
 */

package com.android.providers.media;

import static com.android.providers.media.MediaProvider.AUDIO_MEDIA_ID;
import static com.android.providers.media.MediaProvider.IMAGES_MEDIA_ID;
import static com.android.providers.media.MediaProvider.VIDEO_MEDIA_ID;
import static com.android.providers.media.MediaProvider.collectUris;
import static com.android.providers.media.util.DatabaseUtils.getAsBoolean;
import static com.android.providers.media.util.Logging.TAG;

import android.app.Activity;
import android.app.AlertDialog;
import android.app.ProgressDialog;
import android.content.ContentProviderOperation;
import android.content.ContentResolver;
import android.content.ContentValues;
import android.content.Context;
import android.content.DialogInterface;
import android.content.Intent;
import android.content.pm.ApplicationInfo;
import android.content.pm.PackageManager;
import android.content.pm.PackageManager.NameNotFoundException;
import android.content.res.Resources;
import android.database.Cursor;
import android.graphics.Bitmap;
import android.graphics.ImageDecoder;
import android.graphics.ImageDecoder.ImageInfo;
import android.graphics.ImageDecoder.Source;
import android.graphics.drawable.ColorDrawable;
import android.graphics.drawable.Icon;
import android.net.Uri;
import android.os.AsyncTask;
import android.os.Bundle;
import android.os.Handler;
import android.provider.MediaStore;
import android.provider.MediaStore.MediaColumns;
import android.text.TextUtils;
import android.text.format.DateUtils;
import android.util.DisplayMetrics;
import android.util.Log;
import android.util.Size;
import android.view.KeyEvent;
import android.view.View;
import android.view.ViewGroup;
import android.view.WindowManager;
import android.view.accessibility.AccessibilityEvent;
import android.widget.ImageView;
import android.widget.TextView;

import androidx.annotation.NonNull;
import androidx.annotation.Nullable;

import com.android.providers.media.MediaProvider.LocalUriMatcher;
import com.android.providers.media.util.Metrics;

import java.io.IOException;
import java.util.ArrayList;
import java.util.Comparator;
import java.util.List;
import java.util.Objects;
import java.util.function.Predicate;
import java.util.function.ToIntFunction;
import java.util.stream.Collectors;

/**
 * Permission dialog that asks for user confirmation before performing a
 * specific action, such as granting access for a narrow set of media files to
 * the calling app.
 *
 * @see MediaStore#createWriteRequest
 * @see MediaStore#createTrashRequest
 * @see MediaStore#createFavoriteRequest
 * @see MediaStore#createDeleteRequest
 */
public class PermissionActivity extends Activity {
    // TODO: narrow metrics to specific verb that was requested

    public static final int REQUEST_CODE = 42;

    private List<Uri> uris;
    private ContentValues values;

    private CharSequence label;
    private String verb;
    private String data;
    private String volumeName;
    private ApplicationInfo appInfo;

    private ProgressDialog progressDialog;
    private TextView titleView;

    private static final Long LEAST_SHOW_PROGRESS_TIME_MS = 300L;

    private static final String VERB_WRITE = "write";
    private static final String VERB_TRASH = "trash";
    private static final String VERB_UNTRASH = "untrash";
    private static final String VERB_FAVORITE = "favorite";
    private static final String VERB_UNFAVORITE = "unfavorite";
    private static final String VERB_DELETE = "delete";

    private static final String DATA_AUDIO = "audio";
    private static final String DATA_VIDEO = "video";
    private static final String DATA_IMAGE = "image";
    private static final String DATA_GENERIC = "generic";

    // Use to sort the thumbnails.
    private static final int ORDER_IMAGE = 1;
    private static final int ORDER_VIDEO = 2;
    private static final int ORDER_AUDIO = 3;
    private static final int ORDER_GENERIC = 4;

    @Override
    public void onCreate(Bundle savedInstanceState) {
        super.onCreate(savedInstanceState);

        // Strategy borrowed from PermissionController
        getWindow().addSystemFlags(
                WindowManager.LayoutParams.SYSTEM_FLAG_HIDE_NON_SYSTEM_OVERLAY_WINDOWS);
        setFinishOnTouchOutside(false);

        // All untrusted input values here were validated when generating the
        // original PendingIntent
        try {
            uris = collectUris(getIntent().getExtras().getParcelable(MediaStore.EXTRA_CLIP_DATA));
            values = getIntent().getExtras().getParcelable(MediaStore.EXTRA_CONTENT_VALUES);

            appInfo = resolveCallingAppInfo();
            label = resolveAppLabel(appInfo);
            verb = resolveVerb();
            data = resolveData();
            volumeName = MediaStore.getVolumeName(uris.get(0));
        } catch (Exception e) {
            Log.w(TAG, e);
            finish();
            return;
        }

        progressDialog = new ProgressDialog(this);

        // Favorite-related requests are automatically granted for now; we still
        // make developers go through this no-op dialog flow to preserve our
        // ability to start prompting in the future
        switch (verb) {
            case VERB_FAVORITE:
            case VERB_UNFAVORITE: {
                onPositiveAction(null, 0);
                return;
            }
        }

        // Kick off async loading of description to show in dialog
        final View bodyView = getLayoutInflater().inflate(R.layout.permission_body, null, false);
        new DescriptionTask(bodyView).execute(uris);

        final CharSequence message = resolveMessageText();
        if (!TextUtils.isEmpty(message)) {
            final TextView messageView = bodyView.requireViewById(R.id.message);
            messageView.setVisibility(View.VISIBLE);
            messageView.setText(message);
        }

        final AlertDialog.Builder builder = new AlertDialog.Builder(this);
        // We set the title in message so that the text doesn't get truncated
        builder.setMessage(resolveTitleText());
        builder.setPositiveButton(R.string.allow, this::onPositiveAction);
        builder.setNegativeButton(R.string.deny, this::onNegativeAction);
        builder.setCancelable(false);
        builder.setView(bodyView);

        final AlertDialog dialog = builder.show();

        // The title is being set as a message above.
        // We need to style it like the default AlertDialog title
        TextView dialogMessage = (TextView) dialog.findViewById(
                android.R.id.message);
        if (dialogMessage != null) {
<<<<<<< HEAD
            dialogMessage.setTextAppearance(
                    android.R.style.TextAppearance_DeviceDefault_DialogWindowTitle);
=======
            dialogMessage.setTextAppearance(R.style.PermissionAlertDialogTitle);
>>>>>>> eda7ac8c
        } else {
            Log.w(TAG, "Couldn't find message element");
        }

        final WindowManager.LayoutParams params = dialog.getWindow().getAttributes();
        params.width = getResources().getDimensionPixelSize(R.dimen.permission_dialog_width);
        dialog.getWindow().setAttributes(params);

        // Hunt around to find the title of our newly created dialog so we can
        // adjust accessibility focus once descriptions have been loaded
        titleView = (TextView) findViewByPredicate(dialog.getWindow().getDecorView(), (view) -> {
            return (view instanceof TextView) && view.isImportantForAccessibility();
        });
    }

    private void onPositiveAction(@Nullable DialogInterface dialog, int which) {
        // Disable the buttons
        if (dialog != null) {
            ((AlertDialog) dialog).getButton(AlertDialog.BUTTON_POSITIVE).setEnabled(false);
            ((AlertDialog) dialog).getButton(AlertDialog.BUTTON_NEGATIVE).setEnabled(false);
        }

        progressDialog.show();
        final long startTime = System.currentTimeMillis();
        new AsyncTask<Void, Void, Void>() {
            @Override
            protected Void doInBackground(Void... params) {
                Log.d(TAG, "User allowed grant for " + uris);
                Metrics.logPermissionGranted(volumeName, appInfo.uid,
                        getCallingPackage(), uris.size());
                try {
                    switch (getIntent().getAction()) {
                        case MediaStore.CREATE_WRITE_REQUEST_CALL: {
                            for (Uri uri : uris) {
                                grantUriPermission(getCallingPackage(), uri,
                                        Intent.FLAG_GRANT_READ_URI_PERMISSION
                                                | Intent.FLAG_GRANT_WRITE_URI_PERMISSION);
                            }
                            break;
                        }
                        case MediaStore.CREATE_TRASH_REQUEST_CALL:
                        case MediaStore.CREATE_FAVORITE_REQUEST_CALL: {
                            final ArrayList<ContentProviderOperation> ops = new ArrayList<>();
                            for (Uri uri : uris) {
                                ops.add(ContentProviderOperation.newUpdate(uri)
                                        .withValues(values)
                                        .withExtra(MediaStore.QUERY_ARG_ALLOW_MOVEMENT, true)
                                        .withExceptionAllowed(true)
                                        .build());
                            }
                            getContentResolver().applyBatch(MediaStore.AUTHORITY, ops);
                            break;
                        }
                        case MediaStore.CREATE_DELETE_REQUEST_CALL: {
                            final ArrayList<ContentProviderOperation> ops = new ArrayList<>();
                            for (Uri uri : uris) {
                                ops.add(ContentProviderOperation.newDelete(uri)
                                        .withExceptionAllowed(true)
                                        .build());
                            }
                            getContentResolver().applyBatch(MediaStore.AUTHORITY, ops);
                            break;
                        }
                    }
                } catch (Exception e) {
                    Log.w(TAG, e);
                }
                return null;
            }

            @Override
            protected void onPostExecute(Void result) {
                setResult(Activity.RESULT_OK);
                // Don't dismiss the progress dialog too quick, it will cause bad UX.
                final long duration = System.currentTimeMillis() - startTime;
                if (duration > LEAST_SHOW_PROGRESS_TIME_MS) {
                    progressDialog.dismiss();
                    finish();
                } else {
                    Handler handler = new Handler(getMainLooper());
                    handler.postDelayed(() -> {
                        progressDialog.dismiss();
                        finish();
                    }, LEAST_SHOW_PROGRESS_TIME_MS - duration);
                }
            }
        }.execute();
    }

    private void onNegativeAction(DialogInterface dialog, int which) {
        new AsyncTask<Void, Void, Void>() {
            @Override
            protected Void doInBackground(Void... params) {
                Log.d(TAG, "User declined request for " + uris);
                Metrics.logPermissionDenied(volumeName, appInfo.uid, getCallingPackage(),
                        1);
                return null;
            }

            @Override
            protected void onPostExecute(Void result) {
                setResult(Activity.RESULT_CANCELED);
                finish();
            }
        }.execute();
    }

    @Override
    public boolean onKeyDown(int keyCode, KeyEvent event) {
        // Strategy borrowed from PermissionController
        return keyCode == KeyEvent.KEYCODE_BACK;
    }

    @Override
    public boolean onKeyUp(int keyCode, KeyEvent event) {
        // Strategy borrowed from PermissionController
        return keyCode == KeyEvent.KEYCODE_BACK;
    }

    /**
     * Resolve a label that represents the app denoted by given {@link ApplicationInfo}.
     */
    private @NonNull CharSequence resolveAppLabel(final ApplicationInfo ai)
            throws NameNotFoundException {
        final PackageManager pm = getPackageManager();
        final CharSequence callingLabel = pm.getApplicationLabel(ai);
        if (TextUtils.isEmpty(callingLabel)) {
            throw new NameNotFoundException("Missing calling package");
        }

        return callingLabel;
    }

    /**
     * Resolve the application info of the calling app.
     */
    private @NonNull ApplicationInfo resolveCallingAppInfo() throws NameNotFoundException {
        final String callingPackage = getCallingPackage();
        if (TextUtils.isEmpty(callingPackage)) {
            throw new NameNotFoundException("Missing calling package");
        }

        return getPackageManager().getApplicationInfo(callingPackage, 0);
    }

    private @NonNull String resolveVerb() {
        switch (getIntent().getAction()) {
            case MediaStore.CREATE_WRITE_REQUEST_CALL:
                return VERB_WRITE;
            case MediaStore.CREATE_TRASH_REQUEST_CALL:
                return getAsBoolean(values, MediaColumns.IS_TRASHED, false)
                        ? VERB_TRASH : VERB_UNTRASH;
            case MediaStore.CREATE_FAVORITE_REQUEST_CALL:
                return getAsBoolean(values, MediaColumns.IS_FAVORITE, false)
                        ? VERB_FAVORITE : VERB_UNFAVORITE;
            case MediaStore.CREATE_DELETE_REQUEST_CALL:
                return VERB_DELETE;
            default:
                throw new IllegalArgumentException("Invalid action: " + getIntent().getAction());
        }
    }

    /**
     * Resolve what kind of data this permission request is asking about. If the
     * requested data is of mixed types, this returns {@link #DATA_GENERIC}.
     */
    private @NonNull String resolveData() {
        final LocalUriMatcher matcher = new LocalUriMatcher(MediaStore.AUTHORITY);
        final int firstMatch = matcher.matchUri(uris.get(0), false);
        for (int i = 1; i < uris.size(); i++) {
            final int match = matcher.matchUri(uris.get(i), false);
            if (match != firstMatch) {
                // Any mismatch means we need to use generic strings
                return DATA_GENERIC;
            }
        }
        switch (firstMatch) {
            case AUDIO_MEDIA_ID: return DATA_AUDIO;
            case VIDEO_MEDIA_ID: return DATA_VIDEO;
            case IMAGES_MEDIA_ID: return DATA_IMAGE;
            default: return DATA_GENERIC;
        }
    }

    /**
     * Resolve the dialog title string to be displayed to the user. All
     * arguments have been bound and this string is ready to be displayed.
     */
    private @Nullable CharSequence resolveTitleText() {
        final String resName = "permission_" + verb + "_" + data;
        final int resId = getResources().getIdentifier(resName, "plurals",
                getResources().getResourcePackageName(R.string.app_label));
        if (resId != 0) {
            final int count = uris.size();
            final CharSequence text = getResources().getQuantityText(resId, count);
            return TextUtils.expandTemplate(text, label, String.valueOf(count));
        } else {
            // We always need a string to prompt the user with
            throw new IllegalStateException("Invalid resource: " + resName);
        }
    }

    /**
     * Resolve the dialog message string to be displayed to the user, if any.
     * All arguments have been bound and this string is ready to be displayed.
     */
    private @Nullable CharSequence resolveMessageText() {
        final String resName = "permission_" + verb + "_" + data + "_info";
        final int resId = getResources().getIdentifier(resName, "plurals",
                getResources().getResourcePackageName(R.string.app_label));
        if (resId != 0) {
            final int count = uris.size();
            final long durationMillis = (values.getAsLong(MediaColumns.DATE_EXPIRES) * 1000)
                    - System.currentTimeMillis();
            final long durationDays = (durationMillis + DateUtils.DAY_IN_MILLIS)
                    / DateUtils.DAY_IN_MILLIS;
            final CharSequence text = getResources().getQuantityText(resId, count);
            return TextUtils.expandTemplate(text, label, String.valueOf(count),
                    String.valueOf(durationDays));
        } else {
            // Only some actions have a secondary message string; it's okay if
            // there isn't one defined
            return null;
        }
    }

    private @NonNull CharSequence resolvePositiveText() {
        final String resName = "permission_" + verb + "_grant";
        final int resId = getResources().getIdentifier(resName, "string",
                getResources().getResourcePackageName(R.string.app_label));
        return getResources().getText(resId);
    }

    private @NonNull CharSequence resolveNegativeText() {
        final String resName = "permission_" + verb + "_deny";
        final int resId = getResources().getIdentifier(resName, "string",
                getResources().getResourcePackageName(R.string.app_label));
        return getResources().getText(resId);
    }

    /**
     * Recursively walk the given view hierarchy looking for the first
     * {@link View} which matches the given predicate.
     */
    private static @Nullable View findViewByPredicate(@NonNull View root,
            @NonNull Predicate<View> predicate) {
        if (predicate.test(root)) {
            return root;
        }
        if (root instanceof ViewGroup) {
            final ViewGroup group = (ViewGroup) root;
            for (int i = 0; i < group.getChildCount(); i++) {
                final View res = findViewByPredicate(group.getChildAt(i), predicate);
                if (res != null) {
                    return res;
                }
            }
        }
        return null;
    }

    /**
     * Task that will load a set of {@link Description} to be eventually
     * displayed in the body of the dialog.
     */
    private class DescriptionTask extends AsyncTask<List<Uri>, Void, List<Description>> {
        private static final int MAX_THUMBS = 3;

        private View bodyView;
        private Resources res;

        public DescriptionTask(@NonNull View bodyView) {
            this.bodyView = bodyView;
            this.res = bodyView.getContext().getResources();
        }

        @Override
        protected List<Description> doInBackground(List<Uri>... params) {
            final List<Uri> uris = params[0];
            final List<Description> res = new ArrayList<>();

            // If the size is zero, return the res directly.
            if (uris.isEmpty()) {
                return res;
            }

            // Default information that we'll load for each item
            int loadFlags = Description.LOAD_THUMBNAIL | Description.LOAD_CONTENT_DESCRIPTION;
            int neededThumbs = MAX_THUMBS;

            // If we're only asking for single item, load the full image
            if (uris.size() == 1) {
                // Set visible to the thumb_full to avoid the size
                // changed of the dialog in full decoding.
                final ImageView thumbFull = bodyView.requireViewById(R.id.thumb_full);
                thumbFull.setVisibility(View.VISIBLE);
                loadFlags |= Description.LOAD_FULL;
            } else {
                // If the size equals 2, we will remove thumb1 later.
                // Set visible to the thumb2 and thumb3 first to avoid
                // the size changed of the dialog.
                ImageView thumb = bodyView.requireViewById(R.id.thumb2);
                thumb.setVisibility(View.VISIBLE);
                thumb = bodyView.requireViewById(R.id.thumb3);
                thumb.setVisibility(View.VISIBLE);
                // If the count of thumbs equals to MAX_THUMBS, set visible to thumb1.
                if (uris.size() == MAX_THUMBS) {
                    thumb = bodyView.requireViewById(R.id.thumb1);
                    thumb.setVisibility(View.VISIBLE);
                } else if (uris.size() > MAX_THUMBS) {
                    // If the count is larger than MAX_THUMBS, set visible to
                    // thumb_more_container.
                    final View container = bodyView.requireViewById(R.id.thumb_more_container);
                    container.setVisibility(View.VISIBLE);
                }
            }

            // Sort the uris in DATA_GENERIC case (Image, Video, Audio, Others)
            if (TextUtils.equals(data, DATA_GENERIC) && uris.size() > 1) {
                final ToIntFunction<Uri> score = (uri) -> {
                    final LocalUriMatcher matcher = new LocalUriMatcher(MediaStore.AUTHORITY);
                    final int match = matcher.matchUri(uri, false);

                    switch (match) {
                        case AUDIO_MEDIA_ID: return ORDER_AUDIO;
                        case VIDEO_MEDIA_ID: return ORDER_VIDEO;
                        case IMAGES_MEDIA_ID: return ORDER_IMAGE;
                        default: return ORDER_GENERIC;
                    }
                };
                final Comparator<Uri> bestScore = (a, b) ->
                        score.applyAsInt(a) - score.applyAsInt(b);

                uris.sort(bestScore);
            }

            for (Uri uri : uris) {
                try {
                    final Description desc = new Description(bodyView.getContext(), uri, loadFlags);
                    res.add(desc);

                    // Once we've loaded enough information to bind our UI, we
                    // can skip loading data for remaining requested items, but
                    // we still need to create them to show the correct counts
                    if (desc.isVisual()) {
                        neededThumbs--;
                    }
                    if (neededThumbs == 0) {
                        loadFlags = 0;
                    }
                } catch (Exception e) {
                    // Keep rolling forward to try getting enough descriptions
                    Log.w(TAG, e);
                }
            }
            return res;
        }

        @Override
        protected void onPostExecute(List<Description> results) {
            // Decide how to bind results based on how many are visual
            final List<Description> visualResults = results.stream().filter(Description::isVisual)
                    .collect(Collectors.toList());
            if (results.size() == 1 && visualResults.size() == 1) {
                bindAsFull(results.get(0));
            } else if (!visualResults.isEmpty()) {
                bindAsThumbs(results, visualResults);
            } else {
                bindAsText(results);
            }

            // This is pretty hacky, but somehow our dynamic loading of content
            // can confuse accessibility focus, so refocus on the actual dialog
            // title to announce ourselves properly
            titleView.sendAccessibilityEvent(AccessibilityEvent.TYPE_VIEW_ACCESSIBILITY_FOCUSED);
        }

        /**
         * Bind dialog as a single full-bleed image. If there is no image, use
         * the icon of Mime type instead.
         */
        private void bindAsFull(@NonNull Description result) {
            final ImageView thumbFull = bodyView.requireViewById(R.id.thumb_full);
            if (result.full != null) {
                result.bindFull(thumbFull);
            } else {
                thumbFull.setScaleType(ImageView.ScaleType.FIT_CENTER);
                thumbFull.setBackground(new ColorDrawable(getColor(R.color.thumb_gray_color)));
                result.bindMimeIcon(thumbFull);
            }
        }

        /**
         * Bind dialog as a list of multiple thumbnails. If there is no thumbnail for some
         * items, use the icons of the MIME type instead.
         */
        private void bindAsThumbs(@NonNull List<Description> results,
                @NonNull List<Description> visualResults) {
            final List<ImageView> thumbs = new ArrayList<>();
            thumbs.add(bodyView.requireViewById(R.id.thumb1));
            thumbs.add(bodyView.requireViewById(R.id.thumb2));
            thumbs.add(bodyView.requireViewById(R.id.thumb3));

            // We're going to show the "more" tile when we can't display
            // everything requested, but we have at least one visual item
            final boolean showMore = (visualResults.size() != results.size())
                    || (visualResults.size() > MAX_THUMBS);
            if (showMore) {
                final View thumbMoreContainer = bodyView.requireViewById(R.id.thumb_more_container);
                final ImageView thumbMore = bodyView.requireViewById(R.id.thumb_more);
                final TextView thumbMoreText = bodyView.requireViewById(R.id.thumb_more_text);
                final View gradientView = bodyView.requireViewById(R.id.thumb_more_gradient);

                // Since we only want three tiles displayed maximum, swap out
                // the first tile for our "more" tile
                thumbs.remove(0);
                thumbs.add(thumbMore);

                final int shownCount = Math.min(visualResults.size(), MAX_THUMBS - 1);
                final int moreCount = results.size() - shownCount;
                final CharSequence moreText = TextUtils.expandTemplate(res.getQuantityText(
                        R.plurals.permission_more_thumb, moreCount), String.valueOf(moreCount));

                thumbMoreText.setText(moreText);
                thumbMoreContainer.setVisibility(View.VISIBLE);
                gradientView.setVisibility(View.VISIBLE);
            }

            // Trim off extra thumbnails from the front of our list, so that we
            // always bind any "more" item last
            while (thumbs.size() > visualResults.size()) {
                thumbs.remove(0);
            }

            // Finally we can bind all our thumbnails into place
            for (int i = 0; i < thumbs.size(); i++) {
                final Description desc = visualResults.get(i);
                final ImageView imageView = thumbs.get(i);
                if (desc.thumbnail != null) {
                    desc.bindThumbnail(imageView);
                } else {
                    desc.bindMimeIcon(imageView);
                }
            }
        }

        /**
         * Bind dialog as a list of text descriptions, typically when there's no
         * visual representation of the items.
         */
        private void bindAsText(@NonNull List<Description> results) {
            final List<CharSequence> list = new ArrayList<>();
            for (int i = 0; i < results.size(); i++) {
                list.add(results.get(i).contentDescription);

                if (list.size() >= MAX_THUMBS && results.size() > list.size()) {
                    final int moreCount = results.size() - list.size();
                    final CharSequence moreText = TextUtils.expandTemplate(res.getQuantityText(
                            R.plurals.permission_more_text, moreCount), String.valueOf(moreCount));
                    list.add(moreText);
                    break;
                }
            }

            final TextView text = bodyView.requireViewById(R.id.list);
            text.setText(TextUtils.join("\n", list));
            text.setVisibility(View.VISIBLE);
        }
    }

    /**
     * Description of a single media item.
     */
    private static class Description {
        public @Nullable CharSequence contentDescription;
        public @Nullable Bitmap thumbnail;
        public @Nullable Bitmap full;
        public @Nullable Icon mimeIcon;

        public static final int LOAD_CONTENT_DESCRIPTION = 1 << 0;
        public static final int LOAD_THUMBNAIL = 1 << 1;
        public static final int LOAD_FULL = 1 << 2;

        public Description(Context context, Uri uri, int loadFlags) {
            final Resources res = context.getResources();
            final ContentResolver resolver = context.getContentResolver();

            try {
                // Load description first so that we'll always have something
                // textual to display in case we have image trouble below
                if ((loadFlags & LOAD_CONTENT_DESCRIPTION) != 0) {
                    try (Cursor c = resolver.query(uri,
                            new String[] { MediaColumns.DISPLAY_NAME }, null, null)) {
                        if (c.moveToFirst()) {
                            contentDescription = c.getString(0);
                        }
                    }
                }
                if ((loadFlags & LOAD_THUMBNAIL) != 0) {
                    final Size size = new Size(res.getDisplayMetrics().widthPixels,
                            res.getDisplayMetrics().widthPixels);
                    thumbnail = resolver.loadThumbnail(uri, size, null);
                }
                if ((loadFlags & LOAD_FULL) != 0) {
                    // Only offer full decodes when a supported file type;
                    // otherwise fall back to using thumbnail
                    final String mimeType = resolver.getType(uri);
                    if (ImageDecoder.isMimeTypeSupported(mimeType)) {
                        full = ImageDecoder.decodeBitmap(ImageDecoder.createSource(resolver, uri),
                                new Resizer(context.getResources().getDisplayMetrics()));
                    } else {
                        full = thumbnail;
                    }
                }
            } catch (IOException e) {
                Log.w(TAG, e);
                if (thumbnail == null && full == null) {
                    final String mimeType = resolver.getType(uri);
                    mimeIcon = resolver.getTypeInfo(mimeType).getIcon();
                }
            }
        }

        public boolean isVisual() {
            return thumbnail != null || full != null || mimeIcon != null;
        }

        public void bindThumbnail(ImageView imageView) {
            Objects.requireNonNull(thumbnail);
            imageView.setImageBitmap(thumbnail);
            imageView.setContentDescription(contentDescription);
            imageView.setVisibility(View.VISIBLE);
            imageView.setClipToOutline(true);
        }

        public void bindFull(ImageView imageView) {
            Objects.requireNonNull(full);
            imageView.setImageBitmap(full);
            imageView.setContentDescription(contentDescription);
            imageView.setVisibility(View.VISIBLE);
        }

        public void bindMimeIcon(ImageView imageView) {
            Objects.requireNonNull(mimeIcon);
            imageView.setImageIcon(mimeIcon);
            imageView.setContentDescription(contentDescription);
            imageView.setVisibility(View.VISIBLE);
            imageView.setClipToOutline(true);
        }
    }

    /**
     * Utility that will speed up decoding of large images, since we never need
     * them to be larger than the screen dimensions.
     */
    private static class Resizer implements ImageDecoder.OnHeaderDecodedListener {
        private final int maxSize;

        public Resizer(DisplayMetrics metrics) {
            this.maxSize = Math.max(metrics.widthPixels, metrics.heightPixels);
        }

        @Override
        public void onHeaderDecoded(ImageDecoder decoder, ImageInfo info, Source source) {
            // We requested a rough thumbnail size, but the remote size may have
            // returned something giant, so defensively scale down as needed.
            final int widthSample = info.getSize().getWidth() / maxSize;
            final int heightSample = info.getSize().getHeight() / maxSize;
            final int sample = Math.max(widthSample, heightSample);
            if (sample > 1) {
                decoder.setTargetSampleSize(sample);
            }
        }
    }
}<|MERGE_RESOLUTION|>--- conflicted
+++ resolved
@@ -189,12 +189,7 @@
         TextView dialogMessage = (TextView) dialog.findViewById(
                 android.R.id.message);
         if (dialogMessage != null) {
-<<<<<<< HEAD
-            dialogMessage.setTextAppearance(
-                    android.R.style.TextAppearance_DeviceDefault_DialogWindowTitle);
-=======
             dialogMessage.setTextAppearance(R.style.PermissionAlertDialogTitle);
->>>>>>> eda7ac8c
         } else {
             Log.w(TAG, "Couldn't find message element");
         }
